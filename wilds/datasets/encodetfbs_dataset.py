--- conflicted
+++ resolved
@@ -319,19 +319,11 @@
             self._split_array[chrom_mask & celltype_mask] = self._split_dict[split]
 
         keep_mask = (self._split_array != -1)
-<<<<<<< HEAD
-        # Remove all-zero sequences from training.        
+        
+        # Remove all-zero sequences from training.
         train_mask = (self._split_array == self._split_dict['train'])
         allzeroes_mask = (self._y_array.nansum(axis=1) == 0).numpy()
         keep_mask = keep_mask & ~(train_mask & allzeroes_mask)
-=======
-        # Remove all-zero sequences from training.
-        remove_allnegative = True
-        if remove_allnegative:
-            train_mask = (self._split_array == self._split_dict['train'])
-            allzeroes_mask = (self._y_array.nansum(axis=1) == 0).numpy()
-            keep_mask = keep_mask & ~(train_mask & allzeroes_mask)
->>>>>>> 41bcbc9f
 
         # Subsample the testing and validation indices, to speed up evaluation.
         # For the OOD splits (val and test), we subsample by a factor of 3
