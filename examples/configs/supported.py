# metrics
<<<<<<< HEAD
from wilds.common.metrics.loss import ElementwiseLoss, Loss, MultiTaskLoss
from wilds.common.metrics.all_metrics import Accuracy, MultiTaskAccuracy, MSE, multiclass_logits_to_pred, binary_logits_to_pred, MultiTaskAveragePrecision
=======
from wilds.common.metrics.all_metrics import Accuracy, MultiTaskAccuracy, MSE, multiclass_logits_to_pred, binary_logits_to_pred
>>>>>>> 8ad9fa53

algo_log_metrics = {
    'accuracy': Accuracy(prediction_fn=multiclass_logits_to_pred),
    'mse': MSE(),
    'multitask_accuracy': MultiTaskAccuracy(prediction_fn=multiclass_logits_to_pred),
    'multitask_binary_accuracy': MultiTaskAccuracy(prediction_fn=binary_logits_to_pred),
    'multitask_avgprec': MultiTaskAveragePrecision(prediction_fn=None),    
    None: None,
}

process_outputs_functions = {
    'binary_logits_to_pred': binary_logits_to_pred,
    'multiclass_logits_to_pred': multiclass_logits_to_pred,
    None: None,
}

# See models/initializer.py
transforms = ['bert', 'image_base', 'image_resize_and_center_crop', 'poverty', 'rxrx1']
models = ['resnet18_ms', 'resnet50', 'resnet34', 'resnet18', 'wideresnet50',
         'densenet121', 'bert-base-uncased', 'distilbert-base-uncased',
<<<<<<< HEAD
         'gin-virtual', 'logistic_regression', 'code-gpt-py', 'unet-seq']
=======
         'gin-virtual', 'logistic_regression', 'code-gpt-py',
         'fasterrcnn']

# See algorithms/initializer.py
>>>>>>> 8ad9fa53
algorithms = ['ERM', 'groupDRO', 'deepCORAL', 'IRM']

# See optimizer.py
optimizers = ['SGD', 'Adam', 'AdamW']
<<<<<<< HEAD
schedulers = ['linear_schedule_with_warmup', 'ReduceLROnPlateau', 'StepLR', 'MultiStepLR']
=======

# See scheduler.py
schedulers = ['linear_schedule_with_warmup', 'cosine_schedule_with_warmup', 'ReduceLROnPlateau', 'StepLR']

# See transforms.py
transforms = ['bert', 'image_base', 'image_resize_and_center_crop', 'poverty_train']

# See losses.py
losses = ['cross_entropy', 'lm_cross_entropy', 'MSE', 'multitask_bce', 'fasterrcnn_criterion']
>>>>>>> 8ad9fa53
<|MERGE_RESOLUTION|>--- conflicted
+++ resolved
@@ -1,17 +1,12 @@
 # metrics
-<<<<<<< HEAD
-from wilds.common.metrics.loss import ElementwiseLoss, Loss, MultiTaskLoss
 from wilds.common.metrics.all_metrics import Accuracy, MultiTaskAccuracy, MSE, multiclass_logits_to_pred, binary_logits_to_pred, MultiTaskAveragePrecision
-=======
-from wilds.common.metrics.all_metrics import Accuracy, MultiTaskAccuracy, MSE, multiclass_logits_to_pred, binary_logits_to_pred
->>>>>>> 8ad9fa53
 
 algo_log_metrics = {
     'accuracy': Accuracy(prediction_fn=multiclass_logits_to_pred),
     'mse': MSE(),
     'multitask_accuracy': MultiTaskAccuracy(prediction_fn=multiclass_logits_to_pred),
     'multitask_binary_accuracy': MultiTaskAccuracy(prediction_fn=binary_logits_to_pred),
-    'multitask_avgprec': MultiTaskAveragePrecision(prediction_fn=None),    
+    'multitask_avgprec': MultiTaskAveragePrecision(prediction_fn=None),
     None: None,
 }
 
@@ -25,28 +20,20 @@
 transforms = ['bert', 'image_base', 'image_resize_and_center_crop', 'poverty', 'rxrx1']
 models = ['resnet18_ms', 'resnet50', 'resnet34', 'resnet18', 'wideresnet50',
          'densenet121', 'bert-base-uncased', 'distilbert-base-uncased',
-<<<<<<< HEAD
-         'gin-virtual', 'logistic_regression', 'code-gpt-py', 'unet-seq']
-=======
          'gin-virtual', 'logistic_regression', 'code-gpt-py',
-         'fasterrcnn']
+         'fasterrcnn', 'unet-seq']
 
 # See algorithms/initializer.py
->>>>>>> 8ad9fa53
 algorithms = ['ERM', 'groupDRO', 'deepCORAL', 'IRM']
 
 # See optimizer.py
 optimizers = ['SGD', 'Adam', 'AdamW']
-<<<<<<< HEAD
-schedulers = ['linear_schedule_with_warmup', 'ReduceLROnPlateau', 'StepLR', 'MultiStepLR']
-=======
 
 # See scheduler.py
-schedulers = ['linear_schedule_with_warmup', 'cosine_schedule_with_warmup', 'ReduceLROnPlateau', 'StepLR']
+schedulers = ['linear_schedule_with_warmup', 'cosine_schedule_with_warmup', 'ReduceLROnPlateau', 'StepLR', 'MultiStepLR']
 
 # See transforms.py
 transforms = ['bert', 'image_base', 'image_resize_and_center_crop', 'poverty_train']
 
 # See losses.py
-losses = ['cross_entropy', 'lm_cross_entropy', 'MSE', 'multitask_bce', 'fasterrcnn_criterion']
->>>>>>> 8ad9fa53
+losses = ['cross_entropy', 'lm_cross_entropy', 'MSE', 'multitask_bce', 'fasterrcnn_criterion']